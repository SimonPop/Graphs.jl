--- conflicted
+++ resolved
@@ -40,11 +40,7 @@
 	for i = 1:n
 		on = out_neighbors(i,g)
 		for j = 1:k/2
-<<<<<<< HEAD
-			@test (((i+j - 1) % n) + 1 in on)
-=======
-			@test ((i+j - 1) % n + 1) in on
->>>>>>> ad08e32c
+			@test (((i+j-1) % n) + 1 in on)
 		end
 	end
 end
