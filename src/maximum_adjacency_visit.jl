--- conflicted
+++ resolved
@@ -1,239 +1,223 @@
-# Maximum adjacency visit / traversal
-
-
-#################################################
-#
-#  Maximum adjacency visit
-#
-#################################################
-
-type MaximumAdjacency <: AbstractGraphVisitAlgorithm
-end
-
-<<<<<<< HEAD
-@static if VERSION > v"0.6-"
-  abstract type AbstractMASVisitor <: AbstractGraphVisitor end
-else
-  abstract AbstractMASVisitor <: AbstractGraphVisitor
-  import Base.Collections.PriorityQueue
-end
-
-function maximum_adjacency_visit_impl!{V,E,W}(
-  graph::AbstractGraph{V,E},	                      # the graph
-  pq::PriorityQueue{V,W},                           # priority queue
-=======
-@compat abstract type AbstractMASVisitor <: AbstractGraphVisitor end
-
-function maximum_adjacency_visit_impl!{V,E,W}(
-  graph::AbstractGraph{V,E},	                      # the graph
-  pq::PriorityQueue{V,W},            # priority queue, was in Collections.
->>>>>>> 66847115
-  visitor::AbstractMASVisitor,                      # the visitor
-  colormap::Vector{Int})                            # traversal status
-
-  while !isempty(pq)
-<<<<<<< HEAD
-    u = VERSION > v"0.6-" ? DataStructures.dequeue!(pq) : Collections.dequeue!(pq)
-=======
-    u = QueueModule.dequeue!(pq) # Collections
->>>>>>> 66847115
-    discover_vertex!(visitor, u)
-    for e in out_edges(u, graph)
-      examine_edge!(visitor, e, 0)
-      v = e.target
-
-      if haskey(pq,v)
-        pq[v] += edge_property(visitor.edge_weights, e, graph)
-      end
-    end
-    close_vertex!(visitor, u)
-  end
-
-end
-
-function traverse_graph{V,E,W}(
-  graph::AbstractGraph{V,E},
-  alg::MaximumAdjacency,
-  s::V,
-  visitor::AbstractMASVisitor,
-  colormap::Vector{Int},
-  ::Type{W})
-
-<<<<<<< HEAD
-  if VERSION > v"0.6.0-"
-    pq = PriorityQueue(V,W,Base.Order.Reverse)
-  elseif VERSION > v"0.4.0-"
-    pq = Collections.PriorityQueue(V,W,Base.Order.Reverse)
-=======
-  if VERSION > v"0.4.0-"
-    pq = PriorityQueue(V,W,Base.Order.Reverse) # Collections.
->>>>>>> 66847115
-  else
-    pq = PriorityQueue{V,W}(Base.Order.Reverse) # Collections.
-  end
-
-  # Set number of visited neighbours for all vertices to 0
-  for v in vertices(graph)
-    pq[v] = zero(W)
-  end
-
-  @graph_requires graph incidence_list vertex_list
-  @assert haskey(pq,s)
-  @assert num_vertices(graph) >= 2
-
-  #Give the starting vertex high priority
-  pq[s] = one(W)
-
-  #start traversing the graph
-  maximum_adjacency_visit_impl!(graph, pq, visitor, colormap)
-end
-
-
-#################################################
-#
-#  Visitors
-#
-#################################################
-
-
-#################################################
-#
-#  Minimum Cut Visitor
-#
-#################################################
-
-type MinCutVisitor{G<:AbstractGraph,V,W} <: AbstractMASVisitor
-  graph::G
-  parities::Vector{Bool}
-  colormap::Vector{Int}
-  bestweight::W
-  cutweight::W
-  visited::Integer
-  edge_weights::AbstractEdgePropertyInspector{W}
-  vertices::Vector{V}
-end
-
-function MinCutVisitor{V,E,W}(graph::AbstractGraph{V,E}, edge_weights::AbstractEdgePropertyInspector{W})
-  n = num_vertices(graph)
-  parities = falses(n)
-  MinCutVisitor{typeof(graph),V,W}(graph, parities, zeros(n), Inf, 0, 0, edge_weights, V[])
-end
-
-function discover_vertex!(vis::MinCutVisitor, v)
-  vi = vertex_index(v,vis.graph)
-  vis.parities[vi] = false
-  vis.colormap[vi] = 1
-  push!(vis.vertices,v)
-  true
-end
-
-function examine_edge!(vis::MinCutVisitor, e, color::Int)
-  vi = vertex_index(e.target,vis.graph)
-  ew = edge_property(vis.edge_weights, e, vis.graph)
-
-  # if the target of e is already marked then decrease cutweight
-  # otherwise, increase it
-
-  if vis.colormap[vi] != color # here color is 0
-    vis.cutweight -= ew
-  else
-    vis.cutweight += ew
-  end
-end
-
-function close_vertex!(vis::MinCutVisitor, v)
-  vi = vertex_index(v,vis.graph)
-  vis.colormap[vi] = 2
-  vis.visited += 1
-
-  if vis.cutweight < vis.bestweight && vis.visited < num_vertices(vis.graph)
-    vis.bestweight = vis.cutweight
-    for u in vertices(vis.graph)
-      ui = vertex_index(u, vis.graph)
-      vis.parities[ui] = ( vis.colormap[ui] == 2)
-    end
-  end
-end
-
-#################################################
-#
-#  MAS Visitor
-#
-#################################################
-
-type MASVisitor{V,W} <: AbstractMASVisitor
-  io::IO
-  vertices::Vector{V}
-  edge_weights::AbstractEdgePropertyInspector{W}
-  log::Bool
-end
-
-function discover_vertex!(visitor::MASVisitor, v)
-  push!(visitor.vertices,v)
-  visitor.log ? println(visitor.io, "discover vertex: $v") : nothing
-end
-
-function examine_edge!(visitor::MASVisitor, e, color::Int)
-  visitor.log ? println(visitor.io, " -- examine edge: $e") : nothing
-end
-
-function close_vertex!(visitor::MASVisitor, v)
-  visitor.log ? println(visitor.io, "close vertex: $v") : nothing
-end
-
-#################################################
-#
-#  Minimum Cut
-#
-#################################################
-
-function min_cut{V,E,W}(
-  graph::AbstractGraph{V,E},
-  edge_weights::AbstractEdgePropertyInspector{W})
-
-  @graph_requires graph incidence_list vertex_list
-  visitor = MinCutVisitor(graph, edge_weights)
-  colormap = zeros(Int, num_vertices(graph))
-
-  traverse_graph(graph, MaximumAdjacency(), first( vertices(graph) ), visitor, colormap, W)
-
-  return( visitor.parities, visitor.bestweight)
-end
-
-function min_cut{V,E,W}(
-  graph::AbstractGraph{V,E},
-  edge_weight_vec::Vector{W})
-
-  @graph_requires graph incidence_list vertex_list
-
-  edge_weights = VectorEdgePropertyInspector(edge_weight_vec)
-  visitor = MinCutVisitor(graph, edge_weights)
-  colormap = zeros(Int, num_vertices(graph))
-
-  traverse_graph(graph, MaximumAdjacency(), first( vertices(graph) ), visitor, colormap, W)
-
-  return( visitor.parities, visitor.bestweight)
-end
-
-function min_cut{V,E}(graph::AbstractGraph{V,E})
-  m = num_edges(graph)
-  min_cut(graph,ones(m))
-end
-
-function maximum_adjacency_visit{V,E,W}(graph::AbstractGraph{V,E}, edge_weights::AbstractEdgePropertyInspector{W}; log::Bool=false, io::IO=STDOUT)
-  visitor = MASVisitor(io, V[],edge_weights,log)
-  traverse_graph(graph, MaximumAdjacency(), first(vertices(graph)), visitor, zeros(Int, num_vertices(graph)), W)
-  visitor.vertices
-end
-
-function maximum_adjacency_visit{V,E,W}(graph::AbstractGraph{V,E}, edge_weight_vec::Vector{W}; log::Bool=false, io::IO=STDOUT)
-  edge_weights = VectorEdgePropertyInspector(edge_weight_vec)
-  visitor = MASVisitor(io, V[],edge_weights,log)
-  traverse_graph(graph, MaximumAdjacency(), first(vertices(graph)), visitor, zeros(Int, num_vertices(graph)), W)
-  visitor.vertices
-end
-
-function maximum_adjacency_visit{V,E}(graph::AbstractGraph{V,E}; log::Bool=false, io::IO=STDOUT)
-  m = num_edges(graph)
-  maximum_adjacency_visit(graph,ones(m); log=log, io=io)
-end
+# Maximum adjacency visit / traversal
+
+
+#################################################
+#
+#  Maximum adjacency visit
+#
+#################################################
+
+type MaximumAdjacency <: AbstractGraphVisitAlgorithm
+end
+
+
+@static if VERSION > v"0.6-"
+  abstract type AbstractMASVisitor <: AbstractGraphVisitor end
+else
+  abstract AbstractMASVisitor <: AbstractGraphVisitor
+  import Base.Collections.PriorityQueue
+end
+
+function maximum_adjacency_visit_impl!{V,E,W}(
+  graph::AbstractGraph{V,E},	                      # the graph
+  pq::PriorityQueue{V,W},                           # priority queue
+  visitor::AbstractMASVisitor,                      # the visitor
+  colormap::Vector{Int})                            # traversal status
+
+  while !isempty(pq)
+    u = VERSION > v"0.6-" ? DataStructures.dequeue!(pq) : Collections.dequeue!(pq)
+    discover_vertex!(visitor, u)
+    for e in out_edges(u, graph)
+      examine_edge!(visitor, e, 0)
+      v = e.target
+
+      if haskey(pq,v)
+        pq[v] += edge_property(visitor.edge_weights, e, graph)
+      end
+    end
+    close_vertex!(visitor, u)
+  end
+
+end
+
+function traverse_graph{V,E,W}(
+  graph::AbstractGraph{V,E},
+  alg::MaximumAdjacency,
+  s::V,
+  visitor::AbstractMASVisitor,
+  colormap::Vector{Int},
+  ::Type{W})
+
+  if VERSION > v"0.6.0-"
+    pq = PriorityQueue(V,W,Base.Order.Reverse)
+  elseif VERSION > v"0.4.0-"
+    pq = Collections.PriorityQueue(V,W,Base.Order.Reverse)
+  else
+    pq = PriorityQueue{V,W}(Base.Order.Reverse) # Collections.
+  end
+
+  # Set number of visited neighbours for all vertices to 0
+  for v in vertices(graph)
+    pq[v] = zero(W)
+  end
+
+  @graph_requires graph incidence_list vertex_list
+  @assert haskey(pq,s)
+  @assert num_vertices(graph) >= 2
+
+  #Give the starting vertex high priority
+  pq[s] = one(W)
+
+  #start traversing the graph
+  maximum_adjacency_visit_impl!(graph, pq, visitor, colormap)
+end
+
+
+#################################################
+#
+#  Visitors
+#
+#################################################
+
+
+#################################################
+#
+#  Minimum Cut Visitor
+#
+#################################################
+
+type MinCutVisitor{G<:AbstractGraph,V,W} <: AbstractMASVisitor
+  graph::G
+  parities::Vector{Bool}
+  colormap::Vector{Int}
+  bestweight::W
+  cutweight::W
+  visited::Integer
+  edge_weights::AbstractEdgePropertyInspector{W}
+  vertices::Vector{V}
+end
+
+function MinCutVisitor{V,E,W}(graph::AbstractGraph{V,E}, edge_weights::AbstractEdgePropertyInspector{W})
+  n = num_vertices(graph)
+  parities = falses(n)
+  MinCutVisitor{typeof(graph),V,W}(graph, parities, zeros(n), Inf, 0, 0, edge_weights, V[])
+end
+
+function discover_vertex!(vis::MinCutVisitor, v)
+  vi = vertex_index(v,vis.graph)
+  vis.parities[vi] = false
+  vis.colormap[vi] = 1
+  push!(vis.vertices,v)
+  true
+end
+
+function examine_edge!(vis::MinCutVisitor, e, color::Int)
+  vi = vertex_index(e.target,vis.graph)
+  ew = edge_property(vis.edge_weights, e, vis.graph)
+
+  # if the target of e is already marked then decrease cutweight
+  # otherwise, increase it
+
+  if vis.colormap[vi] != color # here color is 0
+    vis.cutweight -= ew
+  else
+    vis.cutweight += ew
+  end
+end
+
+function close_vertex!(vis::MinCutVisitor, v)
+  vi = vertex_index(v,vis.graph)
+  vis.colormap[vi] = 2
+  vis.visited += 1
+
+  if vis.cutweight < vis.bestweight && vis.visited < num_vertices(vis.graph)
+    vis.bestweight = vis.cutweight
+    for u in vertices(vis.graph)
+      ui = vertex_index(u, vis.graph)
+      vis.parities[ui] = ( vis.colormap[ui] == 2)
+    end
+  end
+end
+
+#################################################
+#
+#  MAS Visitor
+#
+#################################################
+
+type MASVisitor{V,W} <: AbstractMASVisitor
+  io::IO
+  vertices::Vector{V}
+  edge_weights::AbstractEdgePropertyInspector{W}
+  log::Bool
+end
+
+function discover_vertex!(visitor::MASVisitor, v)
+  push!(visitor.vertices,v)
+  visitor.log ? println(visitor.io, "discover vertex: $v") : nothing
+end
+
+function examine_edge!(visitor::MASVisitor, e, color::Int)
+  visitor.log ? println(visitor.io, " -- examine edge: $e") : nothing
+end
+
+function close_vertex!(visitor::MASVisitor, v)
+  visitor.log ? println(visitor.io, "close vertex: $v") : nothing
+end
+
+#################################################
+#
+#  Minimum Cut
+#
+#################################################
+
+function min_cut{V,E,W}(
+  graph::AbstractGraph{V,E},
+  edge_weights::AbstractEdgePropertyInspector{W})
+
+  @graph_requires graph incidence_list vertex_list
+  visitor = MinCutVisitor(graph, edge_weights)
+  colormap = zeros(Int, num_vertices(graph))
+
+  traverse_graph(graph, MaximumAdjacency(), first( vertices(graph) ), visitor, colormap, W)
+
+  return( visitor.parities, visitor.bestweight)
+end
+
+function min_cut{V,E,W}(
+  graph::AbstractGraph{V,E},
+  edge_weight_vec::Vector{W})
+
+  @graph_requires graph incidence_list vertex_list
+
+  edge_weights = VectorEdgePropertyInspector(edge_weight_vec)
+  visitor = MinCutVisitor(graph, edge_weights)
+  colormap = zeros(Int, num_vertices(graph))
+
+  traverse_graph(graph, MaximumAdjacency(), first( vertices(graph) ), visitor, colormap, W)
+
+  return( visitor.parities, visitor.bestweight)
+end
+
+function min_cut{V,E}(graph::AbstractGraph{V,E})
+  m = num_edges(graph)
+  min_cut(graph,ones(m))
+end
+
+function maximum_adjacency_visit{V,E,W}(graph::AbstractGraph{V,E}, edge_weights::AbstractEdgePropertyInspector{W}; log::Bool=false, io::IO=STDOUT)
+  visitor = MASVisitor(io, V[],edge_weights,log)
+  traverse_graph(graph, MaximumAdjacency(), first(vertices(graph)), visitor, zeros(Int, num_vertices(graph)), W)
+  visitor.vertices
+end
+
+function maximum_adjacency_visit{V,E,W}(graph::AbstractGraph{V,E}, edge_weight_vec::Vector{W}; log::Bool=false, io::IO=STDOUT)
+  edge_weights = VectorEdgePropertyInspector(edge_weight_vec)
+  visitor = MASVisitor(io, V[],edge_weights,log)
+  traverse_graph(graph, MaximumAdjacency(), first(vertices(graph)), visitor, zeros(Int, num_vertices(graph)), W)
+  visitor.vertices
+end
+
+function maximum_adjacency_visit{V,E}(graph::AbstractGraph{V,E}; log::Bool=false, io::IO=STDOUT)
+  m = num_edges(graph)
+  maximum_adjacency_visit(graph,ones(m); log=log, io=io)
+end